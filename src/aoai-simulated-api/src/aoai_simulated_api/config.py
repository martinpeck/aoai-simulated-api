--- conflicted
+++ resolved
@@ -115,8 +115,8 @@
 
 
 def load_doc_intelligence_limit() -> int:
-<<<<<<< HEAD
-    # Default is 20 RPM based on https://learn.microsoft.com/en-us/azure/ai-services/document-intelligence/service-limits?view=doc-intel-4.0.0
+    # Default is 15 RPS based on:
+    # https://learn.microsoft.com/en-us/azure/ai-services/document-intelligence/service-limits?view=doc-intel-4.0.0
     return int(os.getenv("DOC_INTELLIGENCE_RPS", "15"))
 
 
@@ -131,9 +131,4 @@
     ):
         raise Exception(f"Could not find tiktoken encoding file in {tiktoken_cache_dir}.")
 
-    os.environ["TIKTOKEN_CACHE_DIR"] = tiktoken_cache_dir
-=======
-    # Default is 15 RPS based on:
-    # https://learn.microsoft.com/en-us/azure/ai-services/document-intelligence/service-limits?view=doc-intel-4.0.0
-    return int(os.getenv("DOC_INTELLIGENCE_RPS", "15"))
->>>>>>> aeef7505
+    os.environ["TIKTOKEN_CACHE_DIR"] = tiktoken_cache_dir